--- conflicted
+++ resolved
@@ -401,11 +401,6 @@
   query = req.method == 'GET'
   lockstat = None
   try:
-<<<<<<< HEAD
-    # probe if a WOPI/LibreOffice lock already exists (a WOPI session always create a LibreOffice lock as well)
-    lock = str(next(storage.readfile(endpoint, utils.getLibreOfficeLockName(filename), userid)))
-    if isinstance(lock, IOError):
-=======
     # probe if a WOPI lock already exists and expire it if too old:
     # need to craft a special access token
     acctok = {}
@@ -414,9 +409,8 @@
     acctok['ruid'] = acctok['rgid'] = 0
     utils.retrieveWopiLock(0, 'GETLOCK', '', acctok)
     # also probe if a LibreOffice lock exists (if the WOPI lock was valid, it is there)
-    lock = str(next(storage.readfile(endpoint, utils.getLibreOfficeLockName(filename), Wopi.lockruid, Wopi.lockrgid)))
-    if 'ERROR on read' in lock:
->>>>>>> 8a00f914
+    lock = str(next(storage.readfile(endpoint, utils.getLibreOfficeLockName(filename), userid)))
+    if isinstance(lock, IOError):
       if query:
         Wopi.log.info('msg="cboxLock: lock to be queried not found" filename="%s"' % filename)
         return 'Previous lock not found', http.client.NOT_FOUND
